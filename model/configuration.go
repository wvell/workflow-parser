--- conflicted
+++ resolved
@@ -9,13 +9,8 @@
 // Action represents a single "action" stanza in a .workflow file.
 type Action struct {
 	Identifier string
-<<<<<<< HEAD
-	Uses       ActionUses
+	Uses       Uses
 	Runs, Args []string
-=======
-	Uses       Uses
-	Runs, Args ActionCommand
->>>>>>> aac54e2b
 	Needs      []string
 	Env        map[string]string
 	Secrets    []string
